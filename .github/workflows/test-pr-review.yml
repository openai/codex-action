name: Test Custom Endpoint - PR Review

# This tests the action as a real user would use it
on:
  workflow_dispatch:
  pull_request:
    types: [opened, synchronize]

jobs:
  test-pr-review:
    runs-on: ubuntu-latest
    permissions:
      contents: read
      pull-requests: write

    steps:
      - name: Checkout code
        uses: actions/checkout@v4
        with:
          fetch-depth: 0

      - name: Prepare review prompt
        run: |
          git fetch origin ${{ github.event.pull_request.base.ref }}:${{ github.event.pull_request.base.ref }}
          DIFF=$(git diff ${{ github.event.pull_request.base.sha }} ${{ github.event.pull_request.head.sha }} || echo "No changes found")
          
          cat > /tmp/review-prompt.txt << 'EOF'
          Review this PR for logic errors, security issues, and code quality. Provide specific, actionable feedback with file:line references.

<<<<<<< HEAD
      - name: Review code with custom AI endpoint
        id: review
        # uses: ./ tells GitHub to look for action.yml in the repo root
        # action.yml (in this repo) defines the steps that run dist/main.js
        uses: ./
        with:
          api-key: ${{ secrets.CUSTOM_API_KEY }}
          api-base-url: ${{ secrets.CUSTOM_API_BASE_URL }}
          model: ${{ secrets.CUSTOM_MODEL }}
          prompt: |
            Review this PR for logic errors, security issues, and code quality. Provide specific, actionable feedback with file:line references. Format output as:

            ## PR Review Summary
            **Intent:** [one-line summary]

            ### Issues to Address
            1. [file:line] - [problem + suggestion]

            ### Suggestions
            - [improvement ideas]

            ### Good Practices
            - [positive notes]

            PR: ${{ github.event.pull_request.title }} - ${{ github.event.pull_request.body }}
            Changes: ${{ steps.diff.outputs.diff }}
=======
          ## PR Review Summary
          **Intent:** [one-line summary]

          ### Issues to Address
          1. [file:line] - [problem + suggestion]

          ### Suggestions
          - [improvement ideas]

          ### Good Practices
          - [positive notes]

          PR Title: ${{ github.event.pull_request.title }}
          PR Description: ${{ github.event.pull_request.body }}

          Code Changes:
          EOF
          echo "$DIFF" >> /tmp/review-prompt.txt

      - name: Review code with custom AI endpoint
        id: review
        uses: ./
        with:
          api-key: ${{ secrets.CUSTOM_API_KEY }}
          api-base-url: ${{ secrets.CUSTOM_API_BASE_URL }}
          model: ${{ secrets.CUSTOM_MODEL }}
          prompt-file: /tmp/review-prompt.txt
>>>>>>> cc1eac47

      - name: Post review comment
        if: github.event_name == 'pull_request' && steps.review.outputs.final-message != ''
        uses: actions/github-script@v7
        with:
          script: |
            await github.rest.issues.createComment({
              owner: context.repo.owner,
              repo: context.repo.repo,
              issue_number: context.issue.number,
              body: '##  AI Code Review\n\n' + process.env.REVIEW
            });
        env:
          REVIEW: ${{ steps.review.outputs.final-message }}

      - name: Show results
        run: |
          echo " Test completed!"
          echo "AI endpoint used: ${{ secrets.CUSTOM_API_BASE_URL }}"
          echo ""
          echo " Review output:"
          echo "${{ steps.review.outputs.final-message }}"<|MERGE_RESOLUTION|>--- conflicted
+++ resolved
@@ -27,34 +27,6 @@
           cat > /tmp/review-prompt.txt << 'EOF'
           Review this PR for logic errors, security issues, and code quality. Provide specific, actionable feedback with file:line references.
 
-<<<<<<< HEAD
-      - name: Review code with custom AI endpoint
-        id: review
-        # uses: ./ tells GitHub to look for action.yml in the repo root
-        # action.yml (in this repo) defines the steps that run dist/main.js
-        uses: ./
-        with:
-          api-key: ${{ secrets.CUSTOM_API_KEY }}
-          api-base-url: ${{ secrets.CUSTOM_API_BASE_URL }}
-          model: ${{ secrets.CUSTOM_MODEL }}
-          prompt: |
-            Review this PR for logic errors, security issues, and code quality. Provide specific, actionable feedback with file:line references. Format output as:
-
-            ## PR Review Summary
-            **Intent:** [one-line summary]
-
-            ### Issues to Address
-            1. [file:line] - [problem + suggestion]
-
-            ### Suggestions
-            - [improvement ideas]
-
-            ### Good Practices
-            - [positive notes]
-
-            PR: ${{ github.event.pull_request.title }} - ${{ github.event.pull_request.body }}
-            Changes: ${{ steps.diff.outputs.diff }}
-=======
           ## PR Review Summary
           **Intent:** [one-line summary]
 
@@ -82,7 +54,6 @@
           api-base-url: ${{ secrets.CUSTOM_API_BASE_URL }}
           model: ${{ secrets.CUSTOM_MODEL }}
           prompt-file: /tmp/review-prompt.txt
->>>>>>> cc1eac47
 
       - name: Post review comment
         if: github.event_name == 'pull_request' && steps.review.outputs.final-message != ''
